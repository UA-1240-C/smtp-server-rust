--- conflicted
+++ resolved
@@ -7,10 +7,6 @@
 json_parser = { path = "../crates/json_parser" }
 concurrent_runtime = { path = "../crates/concurrent_runtime" }
 smart_stream = { path = "../crates/smart_stream" }
-<<<<<<< HEAD
-native-tls = "0.2.7"
-client_connection = { path = "../crates/client_connection" }
-=======
 async-native-tls = "0.3"
 native-tls = "0.2.7"
->>>>>>> 0414ab11
+client_connection = { path = "../crates/client_connection" }