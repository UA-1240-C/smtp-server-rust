--- conflicted
+++ resolved
@@ -6,14 +6,9 @@
 [dependencies]
 json_parser = { path = "../crates/json_parser" }
 concurrent_runtime = { path = "../crates/concurrent_runtime" }
-<<<<<<< HEAD
-smtp_server = { path = "../crates/smtp_server" }
-ctrlc = "3.4"
-logger = { path = "../crates/logger" }
-logger_proc_macro = { path = "../crates/logger_proc_macro" }
-=======
 smart_stream = { path = "../crates/smart_stream" }
 async-native-tls = "0.3"
 native-tls = "0.2.7"
 client_connection = { path = "../crates/client_connection" }
->>>>>>> 9bf982a5
+logger = { path = "../crates/logger" }
+logger_proc_macro = { path = "../crates/logger_proc_macro" }